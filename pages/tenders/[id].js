// pages/tenders/[id].js
// Updated tender details page with translation functionality and eligibility details
// Added Lingo.dev integration for Malay-English translation

import React, { useState, useEffect } from 'react';
import { useRouter } from 'next/router';
import Link from 'next/link';
import useSWR from 'swr';
import { fetcher, api } from '../../lib/api';
import { Button } from '../../components/ui/button';
import { Card, CardContent, CardHeader, CardTitle } from '../../components/ui/card';
import { Badge } from '../../components/ui/badge';
import { Tabs, TabsContent, TabsList, TabsTrigger } from '../../components/ui/tabs';
import TranslationButton from '../../components/Translation/TranslationButton';
import { useToast } from '../../hooks/useToast';
import { useAuth } from '../../contexts/AuthContext';
import { 
  ArrowLeft, 
  Building, 
  MapPin, 
  Calendar, 
  DollarSign, 
  FileText, 
  Sparkles, 
  CheckCircle, 
  Play,
  Download,
  Clock,
  AlertCircle,
  Languages,
  ShieldCheck,
  XCircle
} from 'lucide-react';
import { formatDistanceToNow, format } from 'date-fns';
import AIAssistant from '../../components/AIAssistant/AIAssistant'; // Import the new component

export default function TenderDetails() {
  const router = useRouter();
  const { id } = router.query;
  const { addToast } = useToast();
  const { user } = useAuth();
  
  const [aiSummary, setAiSummary] = useState(null);
  const [eligibilityCheck, setEligibilityCheck] = useState(null);
  const [detailedEligibility, setDetailedEligibility] = useState(null);
  const [isGeneratingSummary, setIsGeneratingSummary] = useState(false);
  const [isCheckingEligibility, setIsCheckingEligibility] = useState(false);
  const [isGeneratingProposal, setIsGeneratingProposal] = useState(false);

  // Fetch tender details from the API
  const { data: tender, error, isLoading } = useSWR(
    id ? `/api/tenders/${id}` : null,
    fetcher
  );

  // Fetch company profile for eligibility context
  const { data: companyProfile } = useSWR(
    user ? '/api/company' : null,
    fetcher
  );

  // Fetch eligibility summary when tender and company profile are loaded
  useEffect(() => {
    const fetchEligibilitySummary = async () => {
      if (!id || !user || !companyProfile) return;
      
      try {
        const result = await api('/api/eligibilitySummary', {
          method: 'POST',
          body: { tenderIds: [id] }
        });
        
        if (result && result[id]) {
          setDetailedEligibility(result[id]);
        }
      } catch (error) {
        console.error('Error fetching eligibility summary:', error);
      }
    };

    fetchEligibilitySummary();
  }, [id, user, companyProfile]);

  // AI functions
  const generateAISummary = async () => {
    try {
      setIsGeneratingSummary(true);
      const result = await api('/api/summarize', {
        method: 'POST',
        body: { tenderId: id }
      });
      setAiSummary(result.summary);
      addToast('Summary generated successfully!', 'success');
    } catch (error) {
      addToast('Failed to generate summary', 'error');
    } finally {
      setIsGeneratingSummary(false);
    }
  };

  const checkEligibility = async () => {
    try {
      setIsCheckingEligibility(true);
      const result = await api('/api/checkEligibility', {
        method: 'POST',
        body: { tenderId: id }
      });
      setEligibilityCheck(result.eligibility);
      addToast('Eligibility check completed!', 'success');
    } catch (error) {
      addToast('Failed to check eligibility', 'error');
    } finally {
      setIsCheckingEligibility(false);
    }
  };

  const generateProposal = async () => {
    try {
      setIsGeneratingProposal(true);
      const result = await api('/api/generateProposal', {
        method: 'POST',
        body: { tenderId: id }
      });
      addToast('Proposal draft created!', 'success');
      router.push(`/proposals/edit/${result.proposalId}`);
    } catch (error) {
      addToast('Failed to generate proposal', 'error');
    } finally {
      setIsGeneratingProposal(false);
    }
  };

  const getDaysUntilClosing = (closingDate) => {
    return formatDistanceToNow(new Date(closingDate), { addSuffix: true });
  };

  const getStatusBadge = (status) => {
    switch (status) {
      case 'new':
        return <Badge className="bg-green-100 text-green-800 hover:bg-green-100">New</Badge>;
      case 'closing-soon':
        return <Badge className="bg-red-100 text-red-800 hover:bg-red-100">Closing Soon</Badge>;
      default:
        return <Badge variant="secondary">Active</Badge>;
    }
  };

  // Get eligibility badge styling
  const getEligibilityBadge = () => {
    if (!detailedEligibility) return null;
    
    const { status, score } = detailedEligibility;
    
    switch (status) {
      case 'high_match':
        return (
          <Badge className="bg-green-100 text-green-800 flex items-center space-x-1">
            <CheckCircle className="w-4 h-4 mr-1" />
            <span>{score}% Match</span>
          </Badge>
        );
      case 'medium_match':
        return (
          <Badge className="bg-yellow-100 text-yellow-800 flex items-center space-x-1">
            <ShieldCheck className="w-4 h-4 mr-1" />
            <span>{score}% Match</span>
          </Badge>
        );
      case 'low_match':
        return (
          <Badge className="bg-orange-100 text-orange-800 flex items-center space-x-1">
            <AlertCircle className="w-4 h-4 mr-1" />
            <span>{score}% Match</span>
          </Badge>
        );
      case 'incomplete_profile':
        return (
          <Badge className="bg-blue-100 text-blue-800 flex items-center space-x-1">
            <ShieldCheck className="w-4 h-4 mr-1" />
            <span>Complete Profile</span>
          </Badge>
        );
      default:
        return null;
    }
  };

  // Error state
  if (error) {
    return (
      <div className="max-w-7xl mx-auto px-4 sm:px-6 lg:px-8 py-8">
        <div className="text-center">
          <p className="text-red-600">Failed to load tender details. Please try again.</p>
        </div>
      </div>
    );
  }

  // Loading state
  if (isLoading || !tender) {
    return (
      <div className="max-w-7xl mx-auto px-4 sm:px-6 lg:px-8 py-8">
        <div className="space-y-6">
          <div className="skeleton h-8 w-3/4"></div>
          <div className="skeleton h-4 w-1/2"></div>
          <div className="skeleton h-32 w-full"></div>
        </div>
      </div>
    );
  }

  // Calculate days until closing date
  const daysUntilClosing = Math.ceil(
    (new Date(tender.closingDate) - new Date()) / (1000 * 60 * 60 * 24)
  );

  return (
    <div className="max-w-7xl mx-auto px-4 sm:px-6 lg:px-8 py-8">
      {/* Back Navigation */}
      <div className="mb-6">
        <Link href="/tenders" className="flex items-center space-x-2 text-blue-600 hover:text-blue-700">
          <ArrowLeft className="w-4 h-4" />
          <span>Back to Tenders</span>
        </Link>
      </div>

      <div className="grid grid-cols-1 lg:grid-cols-3 gap-8">
        {/* Main Content */}
        <div className="lg:col-span-2 space-y-6">
          {/* Header */}
          <Card>
            <CardHeader>
              <div className="flex items-start justify-between">
                <div className="flex-1">
                  <CardTitle className="text-2xl font-bold text-gray-900 mb-3">
                    {tender.title}
                  </CardTitle>
                  <div className="flex flex-wrap items-center gap-4 text-sm text-gray-600 mb-4">
                    <div className="flex items-center space-x-1">
                      <Building className="w-4 h-4" />
                      <span>{tender.agency}</span>
                    </div>
                    <div className="flex items-center space-x-1">
                      <MapPin className="w-4 h-4" />
                      <span>Malaysia</span>
                    </div>
                    <div className="flex items-center space-x-1">
                      <FileText className="w-4 h-4" />
                      <span>{tender.category}</span>
                    </div>
                  </div>
                  <div className="flex flex-wrap gap-2">
                    <Badge variant="outline">{tender.category}</Badge>
                    {tender.isNew && <Badge variant="outline">Featured</Badge>}
<<<<<<< HEAD
                    
=======
                    {getEligibilityBadge()}
>>>>>>> 7f62bea7
                  </div>
                </div>
                {getStatusBadge(tender.isNew ? 'new' : 'active')}
              </div>
            </CardHeader>
          </Card>

          {/* Eligibility Details */}
          {detailedEligibility && user && (
            <Card className={`border-l-4 ${
              detailedEligibility.status === 'high_match' ? 'border-l-green-500 bg-green-50/30' :
              detailedEligibility.status === 'medium_match' ? 'border-l-yellow-500 bg-yellow-50/30' :
              detailedEligibility.status === 'low_match' ? 'border-l-orange-500 bg-orange-50/30' :
              'border-l-blue-500 bg-blue-50/30'
            }`}>
              <CardHeader>
                <CardTitle className="flex items-center space-x-2">
                  <ShieldCheck className="w-5 h-5" />
                  <span>Eligibility Assessment</span>
                  <span className="ml-auto text-lg font-bold">
                    {detailedEligibility.score}%
                  </span>
                </CardTitle>
              </CardHeader>
              <CardContent>
                <p className="text-gray-700 mb-4">{detailedEligibility.message}</p>
                
                {detailedEligibility.matchedCriteria && detailedEligibility.matchedCriteria.length > 0 && (
                  <div className="mb-4">
                    <h4 className="text-sm font-medium text-gray-900 mb-2">Matched Criteria</h4>
                    <ul className="space-y-2">
                      {detailedEligibility.matchedCriteria.map((criterion, index) => (
                        <li key={index} className="flex items-start space-x-2 text-sm">
                          <CheckCircle className="w-4 h-4 text-green-600 mt-0.5 flex-shrink-0" />
                          <span className="text-gray-700">{criterion}</span>
                        </li>
                      ))}
                    </ul>
                  </div>
                )}
                
                {detailedEligibility.missingCriteria && detailedEligibility.missingCriteria.length > 0 && (
                  <div>
                    <h4 className="text-sm font-medium text-gray-900 mb-2">Missing or Incomplete</h4>
                    <ul className="space-y-2">
                      {detailedEligibility.missingCriteria.map((criterion, index) => (
                        <li key={index} className="flex items-start space-x-2 text-sm">
                          <XCircle className="w-4 h-4 text-red-600 mt-0.5 flex-shrink-0" />
                          <span className="text-gray-700">{criterion}</span>
                        </li>
                      ))}
                    </ul>
                  </div>
                )}
                
                {detailedEligibility.status === 'incomplete_profile' && (
                  <div className="mt-4">
                    <Link href="/company-profile">
                      <Button>Complete Your Profile</Button>
                    </Link>
                  </div>
                )}
              </CardContent>
            </Card>
          )}

          {/* AI Tools Panel */}
          <Card className="border-blue-200 bg-blue-50/50">
            <CardHeader>
              <CardTitle className="flex items-center space-x-2 text-blue-900">
                <Sparkles className="w-5 h-5" />
                <span>AI-Powered Tools</span>
              </CardTitle>
            </CardHeader>
            <CardContent>
              <div className="grid grid-cols-1 md:grid-cols-3 gap-4">
                <Button
                  onClick={generateAISummary}
                  disabled={isGeneratingSummary}
                  className="flex flex-col items-center space-y-2 h-auto py-4 bg-blue-600 hover:bg-blue-700"
                >
                  <FileText className="w-6 h-6" />
                  <span>{isGeneratingSummary ? 'Generating...' : 'AI Summary'}</span>
                </Button>
                
                <Button
                  onClick={checkEligibility}
                  disabled={isCheckingEligibility}
                  variant="outline"
                  className="flex flex-col items-center space-y-2 h-auto py-4 border-blue-300 text-blue-700 hover:bg-blue-50"
                >
                  <CheckCircle className="w-6 h-6" />
                  <span>{isCheckingEligibility ? 'Checking...' : 'Check Eligibility'}</span>
                </Button>
                
                <Button
                  onClick={generateProposal}
                  disabled={isGeneratingProposal}
                  variant="outline"
                  className="flex flex-col items-center space-y-2 h-auto py-4 border-green-300 text-green-700 hover:bg-green-50"
                >
                  <Sparkles className="w-6 h-6" />
                  <span>{isGeneratingProposal ? 'Generating...' : 'Generate Proposal'}</span>
                </Button>
              </div>

              {/* AI Summary Result */}
              {aiSummary && (
                <div className="mt-6 p-4 bg-white rounded-lg border border-blue-200">
                  <div className="flex items-center justify-between mb-3">
                    <h4 className="font-semibold text-blue-900 flex items-center space-x-2">
                      <Sparkles className="w-4 h-4" />
                      <span>AI Summary</span>
                    </h4>
                    <div className="flex items-center space-x-2">
                      <Button variant="ghost" size="sm">
                        <Play className="w-4 h-4" />
                      </Button>
                      <TranslationButton
                        text={aiSummary}
                        targetLang="ms"
                        buttonText="Translate to Malay"
                        size="sm"
                      />
                    </div>
                  </div>
                  <p className="text-gray-700 text-sm leading-relaxed">{aiSummary}</p>
                </div>
              )}

              {/* Eligibility Check Result */}
              {eligibilityCheck && (
                <div className="mt-6 p-4 bg-white rounded-lg border border-blue-200">
                  <h4 className="font-semibold text-blue-900 mb-3 flex items-center space-x-2">
                    <CheckCircle className="w-4 h-4" />
                    <span>Eligibility Assessment</span>
                  </h4>
                  <div className="space-y-2">
                    {eligibilityCheck.map((item, index) => (
                      <div key={index} className="flex items-start space-x-3 text-sm">
                        <div className={`w-4 h-4 rounded-full flex items-center justify-center mt-0.5 ${
                          item.eligible ? 'bg-green-100' : 'bg-red-100'
                        }`}>
                          {item.eligible ? (
                            <CheckCircle className="w-3 h-3 text-green-600" />
                          ) : (
                            <AlertCircle className="w-3 h-3 text-red-600" />
                          )}
                        </div>
                        <div className="flex-1">
                          <p className="font-medium text-gray-900">{item.requirement}</p>
                        </div>
                      </div>
                    ))}
                  </div>
                </div>
              )}
            </CardContent>
          </Card>

          {/* AI Assistant Component */}
          <AIAssistant tenderId={id} />

          {/* Tender Details Tabs */}
          <Card>
            <Tabs defaultValue="description" className="w-full">
              <TabsList className="grid w-full grid-cols-3">
                <TabsTrigger value="description">Description</TabsTrigger>
                <TabsTrigger value="requirements">Requirements</TabsTrigger>
                <TabsTrigger value="contact">Contact</TabsTrigger>
              </TabsList>
              
              <TabsContent value="description" className="p-6">
                <div className="prose max-w-none">
                  <div className="flex items-center justify-between mb-4">
                    <h3 className="text-lg font-semibold">Project Description</h3>
                    <TranslationButton
                      text={tender.description}
                      targetLang="en"
                      buttonText="Translate to English"
                      variant="outline"
                    />
                  </div>
                  <div className="whitespace-pre-line text-gray-700 leading-relaxed">
                    {tender.description}
                  </div>
                </div>
              </TabsContent>
              
              <TabsContent value="requirements" className="p-6">
                <h3 className="text-lg font-semibold mb-4">Requirements & Qualifications</h3>
                <div className="text-gray-700">
                  <p>Specific requirements will be detailed in the tender documentation.</p>
                </div>
              </TabsContent>
              
              <TabsContent value="contact" className="p-6">
                <h3 className="text-lg font-semibold mb-4">Contact Information</h3>
                <div className="space-y-4">
                  <div>
                    <label className="text-sm font-medium text-gray-500">Agency</label>
                    <p className="text-gray-900">{tender.agency}</p>
                  </div>
                  <div>
                    <label className="text-sm font-medium text-gray-500">Category</label>
                    <p className="text-gray-900">{tender.category}</p>
                  </div>
                </div>
              </TabsContent>
            </Tabs>
          </Card>
        </div>

        {/* Sidebar */}
        <div className="space-y-6">
          {/* Key Information */}
          <Card>
            <CardHeader>
              <CardTitle>Key Information</CardTitle>
            </CardHeader>
            <CardContent className="space-y-4">
              <div>
                <label className="text-sm font-medium text-gray-500">Closing Date</label>
                <p className="font-semibold text-gray-900">{new Date(tender.closingDate).toLocaleDateString()}</p>
                <p className="text-sm text-red-600 flex items-center space-x-1">
                  <Clock className="w-3 h-3" />
                  <span>{getDaysUntilClosing(tender.closingDate)}</span>
                </p>
              </div>
              <div>
                <label className="text-sm font-medium text-gray-500">Category</label>
                <p className="text-gray-900">{tender.category}</p>
              </div>
            </CardContent>
          </Card>

          {/* Translation Tools */}
          <Card className="border-purple-200 bg-purple-50/50">
            <CardHeader>
              <CardTitle className="flex items-center space-x-2 text-purple-900">
                <Languages className="w-5 h-5" />
                <span>Translation Tools</span>
              </CardTitle>
            </CardHeader>
            <CardContent className="space-y-3">
              <p className="text-sm text-purple-700 mb-4">
                Translate tender content between English and Bahasa Malaysia
              </p>
              
              <TranslationButton
                text={tender.title}
                targetLang="en"
                buttonText="Translate Title to English"
                variant="outline"
                className="w-full border-purple-300 text-purple-700 hover:bg-purple-50"
              />
              
              <TranslationButton
                text={tender.description}
                targetLang="en"
                buttonText="Translate Description to English"
                variant="outline"
                className="w-full border-purple-300 text-purple-700 hover:bg-purple-50"
              />
              
              <div className="pt-2 border-t border-purple-200">
                <p className="text-xs text-purple-600">
                  <strong>Tip:</strong> Official submissions must be in Bahasa Malaysia. 
                  Use translation when preparing your proposal.
                </p>
              </div>
            </CardContent>
          </Card>

          {/* Quick Actions */}
          <Card>
            <CardHeader>
              <CardTitle>Quick Actions</CardTitle>
            </CardHeader>
            <CardContent className="space-y-3">
              <Button 
                onClick={generateProposal}
                className="w-full bg-blue-600 hover:bg-blue-700"
                disabled={isGeneratingProposal}
              >
                {isGeneratingProposal ? 'Generating...' : 'Start Proposal'}
              </Button>
              <Button variant="outline" className="w-full">
                Save for Later
              </Button>
              <Button variant="outline" className="w-full">
                Share Tender
              </Button>
            </CardContent>
          </Card>

          {/* Voice Summary */}
          <Card className="border-purple-200 bg-purple-50/50">
            <CardHeader>
              <CardTitle className="flex items-center space-x-2 text-purple-900">
                <Play className="w-5 h-5" />
                <span>Voice Summary</span>
              </CardTitle>
            </CardHeader>
            <CardContent>
              <p className="text-sm text-purple-700 mb-4">
                Listen to an AI-generated audio summary of this tender
              </p>
              <Button variant="outline" className="w-full border-purple-300 text-purple-700 hover:bg-purple-50">
                <Play className="w-4 h-4 mr-2" />
                Play Summary
              </Button>
            </CardContent>
          </Card>
        </div>
      </div>
    </div>
  );
}<|MERGE_RESOLUTION|>--- conflicted
+++ resolved
@@ -252,11 +252,7 @@
                   <div className="flex flex-wrap gap-2">
                     <Badge variant="outline">{tender.category}</Badge>
                     {tender.isNew && <Badge variant="outline">Featured</Badge>}
-<<<<<<< HEAD
-                    
-=======
                     {getEligibilityBadge()}
->>>>>>> 7f62bea7
                   </div>
                 </div>
                 {getStatusBadge(tender.isNew ? 'new' : 'active')}
